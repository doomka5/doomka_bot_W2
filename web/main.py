--- conflicted
+++ resolved
@@ -17,6 +17,8 @@
 async def startup():
     """Создание необходимых таблиц (если не существуют)."""
     conn = await asyncpg.connect(**DB_SETTINGS)
+
+    # --- Таблица пользователей ---
     await conn.execute(
         """
         CREATE TABLE IF NOT EXISTS users (
@@ -29,6 +31,8 @@
         )
         """
     )
+
+    # --- Таблица склада ---
     await conn.execute(
         """
         CREATE TABLE IF NOT EXISTS warehouse_plastics (
@@ -47,6 +51,8 @@
         )
         """
     )
+
+    # --- Таблица материалов ---
     await conn.execute(
         """
         CREATE TABLE IF NOT EXISTS plastic_material_types (
@@ -56,6 +62,8 @@
         )
         """
     )
+
+    # --- Таблица толщин ---
     await conn.execute(
         """
         CREATE TABLE IF NOT EXISTS plastic_material_thicknesses (
@@ -66,7 +74,8 @@
         )
         """
     )
-<<<<<<< HEAD
+
+    # --- Таблица цветов ---
     await conn.execute(
         """
         CREATE TABLE IF NOT EXISTS plastic_material_colors (
@@ -77,8 +86,7 @@
         )
         """
     )
-=======
->>>>>>> 652c739c
+
     await conn.close()
 
 
