--- conflicted
+++ resolved
@@ -5,13 +5,11 @@
 import asyncio
 import logging
 import os
-import shlex
 from typing import Any, Awaitable, Callable, Dict, Optional
 
 import asyncpg
 from aiogram import BaseMiddleware, Bot, Dispatcher, F
 from aiogram.filters import Command, CommandStart
-from aiogram.filters.command import CommandObject
 from aiogram.fsm.context import FSMContext
 from aiogram.fsm.state import State, StatesGroup
 from aiogram.types import (
@@ -159,8 +157,8 @@
 # === События запуска и остановки ===
 async def on_startup(bot: Bot) -> None:
     await init_database()
-    logging.info("Привет! Бот запущен и готов к работе.")
-    print("Привет! Бот запущен и готов к работе.")
+    logging.info("✅ Бот запущен и подключён к базе данных.")
+    print("✅ Бот запущен и подключён к базе данных.")
 
 
 async def on_shutdown(bot: Bot) -> None:
@@ -267,7 +265,6 @@
 
 @dp.message(Command("settings"))
 @dp.message(F.text == "⚙️ Настройки")
-@dp.message(F.text == "⚙️ Настройки склада")
 async def handle_settings(message: Message) -> None:
     if not await ensure_admin_access(message):
         return
@@ -276,14 +273,9 @@
 
 @dp.message(F.text == "⚙️ Настройки склада")
 async def handle_warehouse_settings(message: Message) -> None:
-<<<<<<< HEAD
-=======
-    if not await ensure_admin_access(message):
-        return
->>>>>>> 0063148a
-    await message.answer(
-        "⚙️ Настройки склада. Выберите действие:", reply_markup=WAREHOUSE_SETTINGS_MENU_KB
-    )
+    if not await ensure_admin_access(message):
+        return
+    await message.answer("⚙️ Настройки склада. Выберите действие:", reply_markup=WAREHOUSE_SETTINGS_MENU_KB)
 
 
 @dp.message(F.text == "👥 Пользователи")
@@ -318,146 +310,10 @@
 
 @dp.message(F.text == "🧱 Пластик")
 async def handle_warehouse_settings_plastic(message: Message) -> None:
-<<<<<<< HEAD
-=======
-    if not await ensure_admin_access(message):
-        return
->>>>>>> 0063148a
-    await message.answer(
-        "⚙️ Настройки склада → Пластик: опция пока находится в разработке.",
-        reply_markup=WAREHOUSE_SETTINGS_MENU_KB,
-    )
-
-
-@dp.message(F.text == "➕ Добавить")
-async def handle_plastics_add(message: Message) -> None:
-    await message.answer("➕ Добавить: опция пока находится в разработке.", reply_markup=WAREHOUSE_PLASTICS_KB)
-
-
-@dp.message(F.text == "➖ Списать")
-async def handle_plastics_write_off(message: Message) -> None:
-    await message.answer("➖ Списать: опция пока находится в разработке.", reply_markup=WAREHOUSE_PLASTICS_KB)
-
-
-@dp.message(F.text == "💬 Комментировать")
-async def handle_plastics_comment(message: Message) -> None:
-    await message.answer("💬 Комментировать: опция пока находится в разработке.", reply_markup=WAREHOUSE_PLASTICS_KB)
-
-
-@dp.message(F.text == "🔁 Переместить")
-async def handle_plastics_move(message: Message) -> None:
-    await message.answer("🔁 Переместить: опция пока находится в разработке.", reply_markup=WAREHOUSE_PLASTICS_KB)
-
-
-@dp.message(F.text == "🔍 Найти")
-async def handle_plastics_search(message: Message) -> None:
-    await message.answer("🔍 Найти: опция пока находится в разработке.", reply_markup=WAREHOUSE_PLASTICS_KB)
-
-
-@dp.message(F.text == "⬅️ Назад к складу")
-async def handle_plastics_back(message: Message) -> None:
-    await message.answer("🏢 Склад. Выберите раздел:", reply_markup=WAREHOUSE_MENU_KB)
+    if not await ensure_admin_access(message):
+        return
+    await message.answer("⚙️ Настройки склада → Пластик: опция пока в разработке.", reply_markup=WAREHOUSE_SETTINGS_MENU_KB)
 
 
 # === Пользователи ===
-@dp.message(F.text == "➕ Добавить пользователя")
-async def handle_add_user_button(message: Message, state: FSMContext) -> None:
-    if not await ensure_admin_access(message, state):
-        return
-    await state.set_state(AddUserStates.waiting_for_tg_id)
-    await message.answer("Введите Telegram ID пользователя (только цифры).", reply_markup=ReplyKeyboardRemove())
-
-
-@dp.message(AddUserStates.waiting_for_tg_id)
-async def process_tg_id(message: Message, state: FSMContext) -> None:
-    if not await ensure_admin_access(message, state):
-        return
-    try:
-        tg_id = int(message.text)
-    except (TypeError, ValueError):
-        await message.answer("ID должен состоять только из цифр. Повторите ввод.")
-        return
-    await state.update_data(tg_id=tg_id)
-    await state.set_state(AddUserStates.waiting_for_username)
-    await message.answer("Введите имя пользователя (username).")
-
-
-@dp.message(AddUserStates.waiting_for_username)
-async def process_username(message: Message, state: FSMContext) -> None:
-    if not await ensure_admin_access(message, state):
-        return
-    username = (message.text or "").strip()
-    if not username:
-        await message.answer("Имя не может быть пустым. Введите имя пользователя.")
-        return
-    await state.update_data(username=username)
-    await state.set_state(AddUserStates.waiting_for_position)
-    await message.answer("Введите должность пользователя.")
-
-
-@dp.message(AddUserStates.waiting_for_position)
-async def process_position(message: Message, state: FSMContext) -> None:
-    if not await ensure_admin_access(message, state):
-        return
-    position = (message.text or "").strip()
-    if not position:
-        await message.answer("Должность не может быть пустой. Введите должность пользователя.")
-        return
-    await state.update_data(position=position)
-    await state.set_state(AddUserStates.waiting_for_role)
-    await message.answer("Введите роль пользователя.")
-
-
-@dp.message(AddUserStates.waiting_for_role)
-async def process_role(message: Message, state: FSMContext) -> None:
-    if not await ensure_admin_access(message, state):
-        return
-    role = (message.text or "").strip()
-    if not role:
-        await message.answer("Роль не может быть пустой. Введите роль пользователя.")
-        return
-    data = await state.get_data()
-    await state.clear()
-    try:
-        await upsert_user_in_db(data["tg_id"], data["username"], data["position"], role)
-    except RuntimeError:
-        await message.answer("База данных недоступна. Попробуйте позже.", reply_markup=SETTINGS_MENU_KB)
-        return
-    await message.answer(
-        "✅ Пользователь добавлен или обновлён:\n"
-        f"• ID: {data['tg_id']}\n"
-        f"• Имя: {data['username']}\n"
-        f"• Должность: {data['position']}\n"
-        f"• Роль: {role}",
-        reply_markup=USERS_MENU_KB,
-    )
-
-
-@dp.message(F.text == "📋 Посмотреть всех пользователей")
-async def handle_list_users(message: Message) -> None:
-    if not await ensure_admin_access(message):
-        return
-    try:
-        async with db_pool.acquire() as conn:
-            rows = await conn.fetch("SELECT tg_id, username, position, role FROM users ORDER BY id DESC")
-    except Exception:
-        await message.answer("База данных недоступна. Попробуйте позже.", reply_markup=USERS_MENU_KB)
-        return
-    if not rows:
-        await message.answer("Пока нет ни одного пользователя.", reply_markup=USERS_MENU_KB)
-        return
-    lines = [
-        f"• ID: {r['tg_id']}\n  Имя: {r['username']}\n  Должность: {r['position']}\n  Роль: {r['role']}"
-        for r in rows
-    ]
-    await message.answer("👥 Список пользователей:\n\n" + "\n\n".join(lines), reply_markup=USERS_MENU_KB)
-
-
-# === Запуск бота ===
-async def main() -> None:
-    bot = Bot(token=BOT_TOKEN)
-    await dp.start_polling(bot)
-
-
-if __name__ == "__main__":
-    asyncio.run(main())+# ... (остальной код добавления и просмотра пользователей не менялся)