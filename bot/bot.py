--- conflicted
+++ resolved
@@ -100,6 +100,7 @@
 
     async with db_pool.acquire() as conn:
         async with conn.transaction():
+            # Таблица пользователей
             await conn.execute(
                 """
                 CREATE TABLE IF NOT EXISTS users (
@@ -112,6 +113,7 @@
                 )
                 """
             )
+            # Таблица склада пластиков
             await conn.execute(
                 """
                 CREATE TABLE IF NOT EXISTS warehouse_plastics (
@@ -130,6 +132,7 @@
                 )
                 """
             )
+            # Добавляем администратора
             await conn.execute(
                 """
                 INSERT INTO users (tg_id, username, position, role)
@@ -208,11 +211,7 @@
 WAREHOUSE_MENU_KB = ReplyKeyboardMarkup(
     keyboard=[
         [KeyboardButton(text="🧱 Пластики")],
-<<<<<<< HEAD
         [KeyboardButton(text="⚙️ Настройки склада")],
-=======
-        [KeyboardButton(text="⚙️ Настройки")],
->>>>>>> 9d71c07c
         [KeyboardButton(text="⬅️ Главное меню")],
     ],
     resize_keyboard=True,
