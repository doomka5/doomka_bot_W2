"""Telegram bot with basic user management backed by PostgreSQL."""

from __future__ import annotations

import asyncio
import logging
import os
import shlex
from typing import Optional

import asyncpg
from aiogram import Bot, Dispatcher
from aiogram.filters import Command, CommandStart
from aiogram.filters.command import CommandObject
from aiogram.types import Message

logging.basicConfig(level=logging.INFO)

BOT_TOKEN = os.getenv("BOT_TOKEN")
if not BOT_TOKEN:
    raise RuntimeError("BOT_TOKEN environment variable is not set")

DB_HOST = os.getenv("DB_HOST", "localhost")
DB_PORT = int(os.getenv("DB_PORT", "5432"))
DB_NAME = os.getenv("DB_NAME", "botdb")
DB_USER = os.getenv("DB_USER", "botuser")
DB_PASS = os.getenv("DB_PASS", "botpass")

db_pool: Optional[asyncpg.Pool] = None


async def init_database() -> None:
    """Create the users table and ensure the default administrator exists."""

    global db_pool
    db_pool = await asyncpg.create_pool(
        host=DB_HOST,
        port=DB_PORT,
        user=DB_USER,
        password=DB_PASS,
        database=DB_NAME,
    )

    async with db_pool.acquire() as conn:
<<<<<<< HEAD
        async with conn.transaction():
            await _ensure_user_table(conn)
            await _seed_default_admin(conn)


async def _ensure_user_table(conn: asyncpg.Connection) -> None:
    """Create the users table and add any missing legacy columns."""

    await conn.execute(
        """
        CREATE TABLE IF NOT EXISTS users (
            id SERIAL PRIMARY KEY,
            tg_id BIGINT UNIQUE NOT NULL,
            username TEXT NOT NULL,
            position TEXT NOT NULL,
            role TEXT NOT NULL,
            created_at TIMESTAMPTZ DEFAULT timezone('utc', now())
        )
        """
    )

    column_rows = await conn.fetch(
        """
        SELECT column_name
        FROM information_schema.columns
        WHERE table_schema = current_schema()
          AND table_name = 'users'
        """
    )
    existing_columns = {row["column_name"] for row in column_rows}

    if "username" not in existing_columns:
        await conn.execute("ALTER TABLE users ADD COLUMN username TEXT")
    if "position" not in existing_columns:
        await conn.execute("ALTER TABLE users ADD COLUMN position TEXT")
    if "role" not in existing_columns:
        await conn.execute("ALTER TABLE users ADD COLUMN role TEXT")
    if "created_at" not in existing_columns:
        await conn.execute(
            """
            ALTER TABLE users
                ADD COLUMN created_at TIMESTAMPTZ DEFAULT timezone('utc', now())
            """
        )

    await conn.execute("UPDATE users SET username = '' WHERE username IS NULL")
    await conn.execute("UPDATE users SET position = '' WHERE position IS NULL")
    await conn.execute("UPDATE users SET role = '' WHERE role IS NULL")
    await conn.execute(
        """
        UPDATE users
        SET created_at = timezone('utc', now())
        WHERE created_at IS NULL
        """
    )

    await conn.execute(
        """
        ALTER TABLE users
            ALTER COLUMN username SET NOT NULL,
            ALTER COLUMN position SET NOT NULL,
            ALTER COLUMN role SET NOT NULL,
            ALTER COLUMN created_at SET NOT NULL
        """
    )


async def _seed_default_admin(conn: asyncpg.Connection) -> None:
    """Insert or update the requested administrator account."""

    await conn.execute(
        """
        INSERT INTO users (tg_id, username, position, role)
        VALUES ($1, $2, $3, $4)
        ON CONFLICT (tg_id) DO UPDATE
        SET username = EXCLUDED.username,
            position = EXCLUDED.position,
            role = EXCLUDED.role
        """,
        37352491,
        "DooMka",
        "Администратор",
        "администратор с полными правами и доступом",
    )
=======
        await conn.execute(
            """
            CREATE TABLE IF NOT EXISTS users (
                id SERIAL PRIMARY KEY,
                tg_id BIGINT UNIQUE NOT NULL,
                username TEXT NOT NULL,
                position TEXT NOT NULL,
                role TEXT NOT NULL,
                created_at TIMESTAMPTZ DEFAULT timezone('utc', now())
            )
            """
        )

        await conn.execute(
            """
            INSERT INTO users (tg_id, username, position, role)
            VALUES ($1, $2, $3, $4)
            ON CONFLICT (tg_id) DO UPDATE
            SET username = EXCLUDED.username,
                position = EXCLUDED.position,
                role = EXCLUDED.role
            """,
            37352491,
            "DooMka",
            "Администратор",
            "administrator_full_access",
        )
>>>>>>> 55e91d45


async def close_database() -> None:
    """Close the database connection pool if it was created."""

    global db_pool
    if db_pool is not None:
        await db_pool.close()
        db_pool = None


async def on_startup(bot: Bot) -> None:
    """Handle dispatcher startup event by preparing the database."""

    await init_database()
    greeting = "Привет! Бот запущен и готов к работе."
    logging.info(greeting)
    print(greeting)


async def on_shutdown(bot: Bot) -> None:
    """Release database resources on shutdown."""

    await close_database()


dp = Dispatcher()
dp.startup.register(on_startup)
dp.shutdown.register(on_shutdown)


@dp.message(CommandStart())
async def handle_start(message: Message) -> None:
    """Reply to /start commands with a greeting."""

    await message.answer("Привет! Для добавления пользователей используйте /adduser.")


@dp.message(Command("adduser"))
async def handle_add_user(message: Message, command: CommandObject) -> None:
    """Add or update a user in the access database via /adduser command."""

    if not command.args:
        await message.answer(
            "Использование: /adduser <tg_id> <username> <position> <role>. "
            "Если значения содержат пробелы, заключайте их в кавычки."
        )
        return

    try:
        parts = shlex.split(command.args)
    except ValueError:
        await message.answer("Не удалось разобрать аргументы команды. Проверьте синтаксис.")
        return

    if len(parts) < 4:
        await message.answer(
            "Недостаточно аргументов. Использование: /adduser <tg_id> <username> <position> <role>."
        )
        return

    tg_id_str, username, position, *role_parts = parts

    try:
        tg_id = int(tg_id_str)
    except ValueError:
        await message.answer("tg_id должен быть числом.")
        return

    role = " ".join(role_parts) if role_parts else ""
    if not role:
        await message.answer("Роль не может быть пустой.")
        return

    if db_pool is None:
        await message.answer("База данных временно недоступна. Попробуйте позже.")
        return

    async with db_pool.acquire() as conn:
        await conn.execute(
            """
            INSERT INTO users (tg_id, username, position, role)
            VALUES ($1, $2, $3, $4)
            ON CONFLICT (tg_id) DO UPDATE
            SET username = EXCLUDED.username,
                position = EXCLUDED.position,
                role = EXCLUDED.role
            """,
            tg_id,
            username,
            position,
            role,
        )

    await message.answer(
        "Пользователь успешно добавлен или обновлён:\n"
        f"• ID: {tg_id}\n"
        f"• Ник: {username}\n"
        f"• Должность: {position}\n"
        f"• Роль: {role}"
    )


async def main() -> None:
    """Entrypoint for running the bot."""

    bot = Bot(token=BOT_TOKEN)
    await dp.start_polling(bot)


if __name__ == "__main__":
    asyncio.run(main())<|MERGE_RESOLUTION|>--- conflicted
+++ resolved
@@ -1,6 +1,4 @@
 """Telegram bot with basic user management backed by PostgreSQL."""
-
-from __future__ import annotations
 
 import asyncio
 import logging
@@ -16,6 +14,7 @@
 
 logging.basicConfig(level=logging.INFO)
 
+# === Настройки окружения ===
 BOT_TOKEN = os.getenv("BOT_TOKEN")
 if not BOT_TOKEN:
     raise RuntimeError("BOT_TOKEN environment variable is not set")
@@ -29,9 +28,9 @@
 db_pool: Optional[asyncpg.Pool] = None
 
 
+# === Инициализация базы данных ===
 async def init_database() -> None:
-    """Create the users table and ensure the default administrator exists."""
-
+    """Создаёт таблицу пользователей и добавляет администратора."""
     global db_pool
     db_pool = await asyncpg.create_pool(
         host=DB_HOST,
@@ -42,146 +41,56 @@
     )
 
     async with db_pool.acquire() as conn:
-<<<<<<< HEAD
         async with conn.transaction():
-            await _ensure_user_table(conn)
-            await _seed_default_admin(conn)
+            await conn.execute(
+                """
+                CREATE TABLE IF NOT EXISTS users (
+                    id SERIAL PRIMARY KEY,
+                    tg_id BIGINT UNIQUE NOT NULL,
+                    username TEXT NOT NULL,
+                    position TEXT NOT NULL,
+                    role TEXT NOT NULL,
+                    created_at TIMESTAMPTZ DEFAULT timezone('utc', now())
+                )
+                """
+            )
 
-
-async def _ensure_user_table(conn: asyncpg.Connection) -> None:
-    """Create the users table and add any missing legacy columns."""
-
-    await conn.execute(
-        """
-        CREATE TABLE IF NOT EXISTS users (
-            id SERIAL PRIMARY KEY,
-            tg_id BIGINT UNIQUE NOT NULL,
-            username TEXT NOT NULL,
-            position TEXT NOT NULL,
-            role TEXT NOT NULL,
-            created_at TIMESTAMPTZ DEFAULT timezone('utc', now())
-        )
-        """
-    )
-
-    column_rows = await conn.fetch(
-        """
-        SELECT column_name
-        FROM information_schema.columns
-        WHERE table_schema = current_schema()
-          AND table_name = 'users'
-        """
-    )
-    existing_columns = {row["column_name"] for row in column_rows}
-
-    if "username" not in existing_columns:
-        await conn.execute("ALTER TABLE users ADD COLUMN username TEXT")
-    if "position" not in existing_columns:
-        await conn.execute("ALTER TABLE users ADD COLUMN position TEXT")
-    if "role" not in existing_columns:
-        await conn.execute("ALTER TABLE users ADD COLUMN role TEXT")
-    if "created_at" not in existing_columns:
-        await conn.execute(
-            """
-            ALTER TABLE users
-                ADD COLUMN created_at TIMESTAMPTZ DEFAULT timezone('utc', now())
-            """
-        )
-
-    await conn.execute("UPDATE users SET username = '' WHERE username IS NULL")
-    await conn.execute("UPDATE users SET position = '' WHERE position IS NULL")
-    await conn.execute("UPDATE users SET role = '' WHERE role IS NULL")
-    await conn.execute(
-        """
-        UPDATE users
-        SET created_at = timezone('utc', now())
-        WHERE created_at IS NULL
-        """
-    )
-
-    await conn.execute(
-        """
-        ALTER TABLE users
-            ALTER COLUMN username SET NOT NULL,
-            ALTER COLUMN position SET NOT NULL,
-            ALTER COLUMN role SET NOT NULL,
-            ALTER COLUMN created_at SET NOT NULL
-        """
-    )
-
-
-async def _seed_default_admin(conn: asyncpg.Connection) -> None:
-    """Insert or update the requested administrator account."""
-
-    await conn.execute(
-        """
-        INSERT INTO users (tg_id, username, position, role)
-        VALUES ($1, $2, $3, $4)
-        ON CONFLICT (tg_id) DO UPDATE
-        SET username = EXCLUDED.username,
-            position = EXCLUDED.position,
-            role = EXCLUDED.role
-        """,
-        37352491,
-        "DooMka",
-        "Администратор",
-        "администратор с полными правами и доступом",
-    )
-=======
-        await conn.execute(
-            """
-            CREATE TABLE IF NOT EXISTS users (
-                id SERIAL PRIMARY KEY,
-                tg_id BIGINT UNIQUE NOT NULL,
-                username TEXT NOT NULL,
-                position TEXT NOT NULL,
-                role TEXT NOT NULL,
-                created_at TIMESTAMPTZ DEFAULT timezone('utc', now())
+            # Добавляем администратора, если его нет
+            await conn.execute(
+                """
+                INSERT INTO users (tg_id, username, position, role)
+                VALUES ($1, $2, $3, $4)
+                ON CONFLICT (tg_id) DO UPDATE
+                SET username = EXCLUDED.username,
+                    position = EXCLUDED.position,
+                    role = EXCLUDED.role
+                """,
+                37352491,           # Telegram ID администратора
+                "DooMka",           # Имя
+                "Администратор",    # Должность
+                "администратор с полными правами и доступом",  # Роль
             )
-            """
-        )
-
-        await conn.execute(
-            """
-            INSERT INTO users (tg_id, username, position, role)
-            VALUES ($1, $2, $3, $4)
-            ON CONFLICT (tg_id) DO UPDATE
-            SET username = EXCLUDED.username,
-                position = EXCLUDED.position,
-                role = EXCLUDED.role
-            """,
-            37352491,
-            "DooMka",
-            "Администратор",
-            "administrator_full_access",
-        )
->>>>>>> 55e91d45
 
 
 async def close_database() -> None:
-    """Close the database connection pool if it was created."""
-
+    """Закрывает пул соединений с БД."""
     global db_pool
     if db_pool is not None:
         await db_pool.close()
         db_pool = None
 
 
+# === События запуска и остановки ===
 async def on_startup(bot: Bot) -> None:
-    """Handle dispatcher startup event by preparing the database."""
-
     await init_database()
-    greeting = "Привет! Бот запущен и готов к работе."
-    logging.info(greeting)
-    print(greeting)
+    logging.info("Бот запущен и готов к работе.")
 
 
 async def on_shutdown(bot: Bot) -> None:
-    """Release database resources on shutdown."""
-
     await close_database()
 
 
+# === Обработчики ===
 dp = Dispatcher()
 dp.startup.register(on_startup)
 dp.shutdown.register(on_shutdown)
@@ -189,49 +98,44 @@
 
 @dp.message(CommandStart())
 async def handle_start(message: Message) -> None:
-    """Reply to /start commands with a greeting."""
-
-    await message.answer("Привет! Для добавления пользователей используйте /adduser.")
+    """Приветствие при запуске бота."""
+    await message.answer("👋 Привет! Для добавления пользователей используйте /adduser.")
 
 
 @dp.message(Command("adduser"))
 async def handle_add_user(message: Message, command: CommandObject) -> None:
-    """Add or update a user in the access database via /adduser command."""
-
+    """Добавление или обновление пользователя в БД."""
     if not command.args:
         await message.answer(
-            "Использование: /adduser <tg_id> <username> <position> <role>. "
-            "Если значения содержат пробелы, заключайте их в кавычки."
+            "Использование: /adduser <tg_id> <username> <position> <role>\n"
+            "Если значения содержат пробелы — заключайте их в кавычки."
         )
         return
 
     try:
         parts = shlex.split(command.args)
     except ValueError:
-        await message.answer("Не удалось разобрать аргументы команды. Проверьте синтаксис.")
+        await message.answer("Ошибка разбора аргументов. Проверьте синтаксис.")
         return
 
     if len(parts) < 4:
-        await message.answer(
-            "Недостаточно аргументов. Использование: /adduser <tg_id> <username> <position> <role>."
-        )
+        await message.answer("Недостаточно аргументов.")
         return
 
     tg_id_str, username, position, *role_parts = parts
-
     try:
         tg_id = int(tg_id_str)
     except ValueError:
         await message.answer("tg_id должен быть числом.")
         return
 
-    role = " ".join(role_parts) if role_parts else ""
+    role = " ".join(role_parts)
     if not role:
         await message.answer("Роль не может быть пустой.")
         return
 
     if db_pool is None:
-        await message.answer("База данных временно недоступна. Попробуйте позже.")
+        await message.answer("База данных недоступна. Попробуйте позже.")
         return
 
     async with db_pool.acquire() as conn:
@@ -244,24 +148,20 @@
                 position = EXCLUDED.position,
                 role = EXCLUDED.role
             """,
-            tg_id,
-            username,
-            position,
-            role,
+            tg_id, username, position, role,
         )
 
     await message.answer(
-        "Пользователь успешно добавлен или обновлён:\n"
+        f"✅ Пользователь добавлен или обновлён:\n"
         f"• ID: {tg_id}\n"
-        f"• Ник: {username}\n"
+        f"• Имя: {username}\n"
         f"• Должность: {position}\n"
         f"• Роль: {role}"
     )
 
 
+# === Запуск бота ===
 async def main() -> None:
-    """Entrypoint for running the bot."""
-
     bot = Bot(token=BOT_TOKEN)
     await dp.start_polling(bot)
 
