"""Telegram bot with basic user management backed by PostgreSQL."""

from __future__ import annotations

import asyncio
import logging
import os
import shlex
from typing import Any, Awaitable, Callable, Dict, Optional

import asyncpg
from aiogram import BaseMiddleware, Bot, Dispatcher, F
from aiogram.filters import Command, CommandStart
from aiogram.filters.command import CommandObject
from aiogram.fsm.context import FSMContext
from aiogram.fsm.state import State, StatesGroup
from aiogram.types import (
    KeyboardButton,
    Message,
    TelegramObject,
    ReplyKeyboardMarkup,
    ReplyKeyboardRemove,
)

logging.basicConfig(level=logging.INFO)

# === Настройки окружения ===
BOT_TOKEN = os.getenv("BOT_TOKEN")
if not BOT_TOKEN:
    raise RuntimeError("BOT_TOKEN environment variable is not set")

DB_HOST = os.getenv("DB_HOST", "localhost")
DB_PORT = int(os.getenv("DB_PORT", "5432"))
DB_NAME = os.getenv("DB_NAME", "botdb")
DB_USER = os.getenv("DB_USER", "botuser")
DB_PASS = os.getenv("DB_PASS", "botpass")

db_pool: Optional[asyncpg.Pool] = None


# === Мидлварь доступа (ОБЪЯВЛЯЕМ ДО регистрации в Dispatcher) ===
class AccessControlMiddleware(BaseMiddleware):
    """Ограничивает доступ к боту только добавленным пользователям."""
    async def __call__(
        self,
        handler: Callable[[TelegramObject, Dict[str, Any]], Awaitable[Any]],
        event: TelegramObject,
        data: Dict[str, Any],
    ) -> Any:
        user_id: Optional[int] = None

        if isinstance(event, Message) and event.from_user:
            user_id = event.from_user.id

        # Позволяем проходить сервисным апдейтам
        if user_id is None:
            return await handler(event, data)

        if await user_has_access(user_id):
            return await handler(event, data)

        if isinstance(event, Message):
            await event.answer("🚫 У вас нет доступа к этому боту. Обратитесь к администратору.")
        return None


# === Инициализация базы данных ===
async def init_database() -> None:
    """Создаёт таблицу пользователей и добавляет администратора."""
    global db_pool
    db_pool = await asyncpg.create_pool(
        host=DB_HOST,
        port=DB_PORT,
        user=DB_USER,
        password=DB_PASS,
        database=DB_NAME,
    )

    async with db_pool.acquire() as conn:
        async with conn.transaction():
            await conn.execute(
                """
                CREATE TABLE IF NOT EXISTS users (
                    id SERIAL PRIMARY KEY,
                    tg_id BIGINT UNIQUE NOT NULL,
                    username TEXT NOT NULL,
                    position TEXT NOT NULL,
                    role TEXT NOT NULL,
                    created_at TIMESTAMPTZ DEFAULT timezone('utc', now())
                )
                """
            )
            # Добавляем администратора, если его нет
            await conn.execute(
                """
                INSERT INTO users (tg_id, username, position, role)
                VALUES ($1, $2, $3, $4)
                ON CONFLICT (tg_id) DO UPDATE
                SET username = EXCLUDED.username,
                    position = EXCLUDED.position,
                    role = EXCLUDED.role
                """,
                37352491,           # Telegram ID администратора
                "DooMka",           # Имя
                "Администратор",    # Должность
                "администратор с полными правами и доступом",  # Роль
            )


async def close_database() -> None:
    """Закрывает пул соединений с БД."""
    global db_pool
    if db_pool is not None:
        await db_pool.close()
        db_pool = None


# === События запуска и остановки ===
async def on_startup(bot: Bot) -> None:
    await init_database()
    logging.info("Привет! Бот запущен и готов к работе.")
    print("Привет! Бот запущен и готов к работе.")


async def on_shutdown(bot: Bot) -> None:
    await close_database()


# === Dispatcher ===
dp = Dispatcher()
dp.startup.register(on_startup)
dp.shutdown.register(on_shutdown)

# Регистрируем мидлварь ПОСЛЕ объявления класса
dp.message.outer_middleware(AccessControlMiddleware())


class AddUserStates(StatesGroup):
    """Состояния машины для пошагового добавления пользователя."""
    waiting_for_tg_id = State()
    waiting_for_username = State()
    waiting_for_position = State()
    waiting_for_role = State()


MAIN_MENU_KB = ReplyKeyboardMarkup(
    keyboard=[[KeyboardButton(text="⚙️ Настройки"), KeyboardButton(text="Тест")]],
    resize_keyboard=True,
)

SETTINGS_MENU_KB = ReplyKeyboardMarkup(
    keyboard=[
        [KeyboardButton(text="👥 Пользователи")],
        [KeyboardButton(text="⬅️ Главное меню")],
    ],
    resize_keyboard=True,
)

USERS_MENU_KB = ReplyKeyboardMarkup(
    keyboard=[
        [KeyboardButton(text="➕ Добавить пользователя")],
        [KeyboardButton(text="📋 Посмотреть всех пользователей")],
        [KeyboardButton(text="⬅️ Назад в настройки")],
    ],
    resize_keyboard=True,
)


async def upsert_user_in_db(tg_id: int, username: str, position: str, role: str) -> None:
    """Добавляет или обновляет пользователя в базе данных."""
    if db_pool is None:
        raise RuntimeError("Database pool is not initialised")

    async with db_pool.acquire() as conn:
        await conn.execute(
            """
            INSERT INTO users (tg_id, username, position, role)
            VALUES ($1, $2, $3, $4)
            ON CONFLICT (tg_id) DO UPDATE
            SET username = EXCLUDED.username,
                position = EXCLUDED.position,
                role = EXCLUDED.role
            """,
            tg_id, username, position, role,
        )


async def user_has_access(tg_id: int) -> bool:
    """Проверяет, добавлен ли пользователь в базу данных."""
<<<<<<< HEAD

=======
>>>>>>> 080f9ded
    if db_pool is None:
        logging.warning("Database pool is not initialised when checking access")
        return False

    async with db_pool.acquire() as conn:
<<<<<<< HEAD
        row = await conn.fetchrow(
            "SELECT 1 FROM users WHERE tg_id = $1",
            tg_id,
        )

    return row is not None


async def user_is_admin(tg_id: int) -> bool:
    """Проверяет, является ли пользователь администратором."""

    if db_pool is None:
        logging.warning("Database pool is not initialised when checking admin role")
        return False

    async with db_pool.acquire() as conn:
        row = await conn.fetchrow(
            "SELECT role FROM users WHERE tg_id = $1",
            tg_id,
        )

    if row is None:
        return False

    role_value = (row["role"] or "").lower()
    return "админист" in role_value or "admin" in role_value


async def ensure_admin_access(message: Message, state: Optional[FSMContext] = None) -> bool:
    """Сообщает об ошибке, если у пользователя нет прав администратора."""

    if not message.from_user:
        return False

    if await user_is_admin(message.from_user.id):
        return True

    if state is not None:
        await state.clear()

    await message.answer(
        "🚫 У вас недостаточно прав для управления настройками.",
        reply_markup=MAIN_MENU_KB,
    )
    return False


class AccessControlMiddleware(BaseMiddleware):
    """Ограничивает доступ к боту только добавленным пользователям."""

    async def __call__(
        self,
        handler: Callable[[TelegramObject, Dict[str, Any]], Awaitable[Any]],
        event: TelegramObject,
        data: Dict[str, Any],
    ) -> Any:
        user_id: Optional[int] = None

        if isinstance(event, Message) and event.from_user:
            user_id = event.from_user.id

        if user_id is None:
            return await handler(event, data)

        if await user_has_access(user_id):
            return await handler(event, data)

        if isinstance(event, Message):
            await event.answer(
                "🚫 У вас нет доступа к этому боту. Обратитесь к администратору."
            )
        return None


access_control_middleware = AccessControlMiddleware()
dp.message.outer_middleware(access_control_middleware)


=======
        row = await conn.fetchrow("SELECT 1 FROM users WHERE tg_id = $1", tg_id)
    return row is not None


>>>>>>> 080f9ded
@dp.message(CommandStart())
async def handle_start(message: Message) -> None:
    """Приветствие при запуске бота."""
    await message.answer(
        "👋 Привет! Нажмите «⚙️ Настройки», чтобы управлять пользователями.",
        reply_markup=MAIN_MENU_KB,
    )


@dp.message(F.text == "Тест")
async def handle_test(message: Message) -> None:
    await message.answer("тест ок")


@dp.message(Command("settings"))
@dp.message(F.text == "⚙️ Настройки")
async def handle_settings(message: Message) -> None:
<<<<<<< HEAD
    """Открывает меню настроек."""

    if not await ensure_admin_access(message):
        return

=======
>>>>>>> 080f9ded
    await message.answer("⚙️ Настройки. Выберите действие:", reply_markup=SETTINGS_MENU_KB)


@dp.message(F.text == "👥 Пользователи")
async def handle_users_menu(message: Message) -> None:
<<<<<<< HEAD
    """Открывает раздел управления пользователями."""

    if not await ensure_admin_access(message):
        return

=======
>>>>>>> 080f9ded
    await message.answer("👥 Пользователи. Выберите действие:", reply_markup=USERS_MENU_KB)


@dp.message(F.text == "⬅️ Главное меню")
async def handle_back_to_main(message: Message) -> None:
    await message.answer("Главное меню.", reply_markup=MAIN_MENU_KB)


@dp.message(F.text == "⬅️ Назад в настройки")
async def handle_back_to_settings(message: Message) -> None:
<<<<<<< HEAD
    """Возвращает пользователя в меню настроек."""

    if not await ensure_admin_access(message):
        return

=======
>>>>>>> 080f9ded
    await handle_settings(message)


@dp.message(F.text == "➕ Добавить пользователя")
async def handle_add_user_button(message: Message, state: FSMContext) -> None:
<<<<<<< HEAD
    """Запускает сценарий пошагового добавления пользователя."""

    if not await ensure_admin_access(message, state):
        return

=======
>>>>>>> 080f9ded
    await state.set_state(AddUserStates.waiting_for_tg_id)
    await message.answer(
        "Введите Telegram ID пользователя (только цифры).",
        reply_markup=ReplyKeyboardRemove(),
    )


@dp.message(AddUserStates.waiting_for_tg_id)
async def process_tg_id(message: Message, state: FSMContext) -> None:
<<<<<<< HEAD
    """Сохраняет Telegram ID пользователя."""

    if not await ensure_admin_access(message, state):
        return

=======
>>>>>>> 080f9ded
    try:
        tg_id = int(message.text)
    except (TypeError, ValueError):
        await message.answer("ID должен состоять только из цифр. Повторите ввод.")
        return

    await state.update_data(tg_id=tg_id)
    await state.set_state(AddUserStates.waiting_for_username)
    await message.answer("Введите имя пользователя (username).")


@dp.message(AddUserStates.waiting_for_username)
async def process_username(message: Message, state: FSMContext) -> None:
<<<<<<< HEAD
    """Сохраняет имя пользователя."""

    if not await ensure_admin_access(message, state):
        return

    username = message.text.strip()
=======
    username = (message.text or "").strip()
>>>>>>> 080f9ded
    if not username:
        await message.answer("Имя не может быть пустым. Введите имя пользователя.")
        return

    await state.update_data(username=username)
    await state.set_state(AddUserStates.waiting_for_position)
    await message.answer("Введите должность пользователя.")


@dp.message(AddUserStates.waiting_for_position)
async def process_position(message: Message, state: FSMContext) -> None:
<<<<<<< HEAD
    """Сохраняет должность пользователя."""

    if not await ensure_admin_access(message, state):
        return

    position = message.text.strip()
=======
    position = (message.text or "").strip()
>>>>>>> 080f9ded
    if not position:
        await message.answer("Должность не может быть пустой. Введите должность пользователя.")
        return

    await state.update_data(position=position)
    await state.set_state(AddUserStates.waiting_for_role)
    await message.answer("Введите роль пользователя.")


@dp.message(AddUserStates.waiting_for_role)
async def process_role(message: Message, state: FSMContext) -> None:
<<<<<<< HEAD
    """Завершает добавление пользователя и сохраняет данные."""

    if not await ensure_admin_access(message, state):
        return

    role = message.text.strip()
=======
    role = (message.text or "").strip()
>>>>>>> 080f9ded
    if not role:
        await message.answer("Роль не может быть пустой. Введите роль пользователя.")
        return

    data = await state.get_data()
    await state.clear()

    try:
        await upsert_user_in_db(
            tg_id=data["tg_id"],
            username=data["username"],
            position=data["position"],
            role=role,
        )
    except RuntimeError:
        await message.answer("База данных недоступна. Попробуйте позже.", reply_markup=SETTINGS_MENU_KB)
        return

    await message.answer(
        "✅ Пользователь добавлен или обновлён:\n"
        f"• ID: {data['tg_id']}\n"
        f"• Имя: {data['username']}\n"
        f"• Должность: {data['position']}\n"
        f"• Роль: {role}",
        reply_markup=USERS_MENU_KB,
    )


@dp.message(Command("adduser"))
async def handle_add_user(message: Message, command: CommandObject) -> None:
<<<<<<< HEAD
    """Добавление или обновление пользователя в БД."""

    if not await ensure_admin_access(message):
        return
=======
>>>>>>> 080f9ded
    if not command.args:
        await message.answer(
            "Использование: /adduser <tg_id> <username> <position> <role>\n"
            "Если значения содержат пробелы — заключайте их в кавычки."
        )
        return

    try:
        parts = shlex.split(command.args)
    except ValueError:
        await message.answer("Ошибка разбора аргументов. Проверьте синтаксис.")
        return

    if len(parts) < 4:
        await message.answer("Недостаточно аргументов.")
        return

    tg_id_str, username, position, *role_parts = parts
    try:
        tg_id = int(tg_id_str)
    except ValueError:
        await message.answer("tg_id должен быть числом.")
        return

    role = " ".join(role_parts).strip()
    if not role:
        await message.answer("Роль не может быть пустой.")
        return

    try:
        await upsert_user_in_db(tg_id, username, position, role)
    except RuntimeError:
        await message.answer("База данных недоступна. Попробуйте позже.")
        return

    await message.answer(
        f"✅ Пользователь добавлен или обновлён:\n"
        f"• ID: {tg_id}\n"
        f"• Имя: {username}\n"
        f"• Должность: {position}\n"
        f"• Роль: {role}"
    )


async def fetch_all_users_from_db() -> list[asyncpg.Record]:
    if db_pool is None:
        raise RuntimeError("Database pool is not initialised")

    async with db_pool.acquire() as conn:
        rows = await conn.fetch(
            """
            SELECT tg_id, username, position, role
            FROM users
            ORDER BY id DESC
            """
        )
    return rows


@dp.message(F.text == "📋 Посмотреть всех пользователей")
async def handle_list_users(message: Message) -> None:
<<<<<<< HEAD
    """Отображает список всех пользователей."""

    if not await ensure_admin_access(message):
        return

=======
>>>>>>> 080f9ded
    try:
        rows = await fetch_all_users_from_db()
    except RuntimeError:
        await message.answer("База данных недоступна. Попробуйте позже.", reply_markup=USERS_MENU_KB)
        return

    if not rows:
        await message.answer("Пока нет ни одного пользователя.", reply_markup=USERS_MENU_KB)
        return

    lines = [
        "• ID: {tg_id}\n  Имя: {username}\n  Должность: {position}\n  Роль: {role}".format(
            tg_id=row["tg_id"], username=row["username"], position=row["position"], role=row["role"]
        )
        for row in rows
    ]
    await message.answer("👥 Список пользователей:\n\n" + "\n\n".join(lines), reply_markup=USERS_MENU_KB)


# === Запуск бота ===
async def main() -> None:
    bot = Bot(token=BOT_TOKEN)
    await dp.start_polling(bot)


if __name__ == "__main__":
    asyncio.run(main())<|MERGE_RESOLUTION|>--- conflicted
+++ resolved
@@ -38,7 +38,50 @@
 db_pool: Optional[asyncpg.Pool] = None
 
 
-# === Мидлварь доступа (ОБЪЯВЛЯЕМ ДО регистрации в Dispatcher) ===
+# === Проверка доступа пользователей ===
+async def user_has_access(tg_id: int) -> bool:
+    """Проверяет, добавлен ли пользователь в базу данных."""
+    if db_pool is None:
+        logging.warning("Database pool is not initialised when checking access")
+        return False
+
+    async with db_pool.acquire() as conn:
+        row = await conn.fetchrow("SELECT 1 FROM users WHERE tg_id = $1", tg_id)
+    return row is not None
+
+
+async def user_is_admin(tg_id: int) -> bool:
+    """Проверяет, является ли пользователь администратором."""
+    if db_pool is None:
+        logging.warning("Database pool is not initialised when checking admin role")
+        return False
+
+    async with db_pool.acquire() as conn:
+        row = await conn.fetchrow("SELECT role FROM users WHERE tg_id = $1", tg_id)
+
+    if not row:
+        return False
+
+    role = (row["role"] or "").lower()
+    return "админист" in role or "admin" in role
+
+
+async def ensure_admin_access(message: Message, state: Optional[FSMContext] = None) -> bool:
+    """Сообщает об ошибке, если у пользователя нет прав администратора."""
+    if not message.from_user:
+        return False
+
+    if await user_is_admin(message.from_user.id):
+        return True
+
+    if state is not None:
+        await state.clear()
+
+    await message.answer("🚫 У вас недостаточно прав для управления настройками.", reply_markup=MAIN_MENU_KB)
+    return False
+
+
+# === Мидлварь доступа ===
 class AccessControlMiddleware(BaseMiddleware):
     """Ограничивает доступ к боту только добавленным пользователям."""
     async def __call__(
@@ -52,7 +95,6 @@
         if isinstance(event, Message) and event.from_user:
             user_id = event.from_user.id
 
-        # Позволяем проходить сервисным апдейтам
         if user_id is None:
             return await handler(event, data)
 
@@ -90,7 +132,6 @@
                 )
                 """
             )
-            # Добавляем администратора, если его нет
             await conn.execute(
                 """
                 INSERT INTO users (tg_id, username, position, role)
@@ -100,17 +141,16 @@
                     position = EXCLUDED.position,
                     role = EXCLUDED.role
                 """,
-                37352491,           # Telegram ID администратора
-                "DooMka",           # Имя
-                "Администратор",    # Должность
-                "администратор с полными правами и доступом",  # Роль
+                37352491,
+                "DooMka",
+                "Администратор",
+                "администратор с полными правами и доступом",
             )
 
 
 async def close_database() -> None:
-    """Закрывает пул соединений с БД."""
     global db_pool
-    if db_pool is not None:
+    if db_pool:
         await db_pool.close()
         db_pool = None
 
@@ -130,19 +170,18 @@
 dp = Dispatcher()
 dp.startup.register(on_startup)
 dp.shutdown.register(on_shutdown)
-
-# Регистрируем мидлварь ПОСЛЕ объявления класса
 dp.message.outer_middleware(AccessControlMiddleware())
 
 
+# === FSM ===
 class AddUserStates(StatesGroup):
-    """Состояния машины для пошагового добавления пользователя."""
     waiting_for_tg_id = State()
     waiting_for_username = State()
     waiting_for_position = State()
     waiting_for_role = State()
 
 
+# === Клавиатуры ===
 MAIN_MENU_KB = ReplyKeyboardMarkup(
     keyboard=[[KeyboardButton(text="⚙️ Настройки"), KeyboardButton(text="Тест")]],
     resize_keyboard=True,
@@ -166,8 +205,8 @@
 )
 
 
+# === Работа с БД ===
 async def upsert_user_in_db(tg_id: int, username: str, position: str, role: str) -> None:
-    """Добавляет или обновляет пользователя в базе данных."""
     if db_pool is None:
         raise RuntimeError("Database pool is not initialised")
 
@@ -185,105 +224,9 @@
         )
 
 
-async def user_has_access(tg_id: int) -> bool:
-    """Проверяет, добавлен ли пользователь в базу данных."""
-<<<<<<< HEAD
-
-=======
->>>>>>> 080f9ded
-    if db_pool is None:
-        logging.warning("Database pool is not initialised when checking access")
-        return False
-
-    async with db_pool.acquire() as conn:
-<<<<<<< HEAD
-        row = await conn.fetchrow(
-            "SELECT 1 FROM users WHERE tg_id = $1",
-            tg_id,
-        )
-
-    return row is not None
-
-
-async def user_is_admin(tg_id: int) -> bool:
-    """Проверяет, является ли пользователь администратором."""
-
-    if db_pool is None:
-        logging.warning("Database pool is not initialised when checking admin role")
-        return False
-
-    async with db_pool.acquire() as conn:
-        row = await conn.fetchrow(
-            "SELECT role FROM users WHERE tg_id = $1",
-            tg_id,
-        )
-
-    if row is None:
-        return False
-
-    role_value = (row["role"] or "").lower()
-    return "админист" in role_value or "admin" in role_value
-
-
-async def ensure_admin_access(message: Message, state: Optional[FSMContext] = None) -> bool:
-    """Сообщает об ошибке, если у пользователя нет прав администратора."""
-
-    if not message.from_user:
-        return False
-
-    if await user_is_admin(message.from_user.id):
-        return True
-
-    if state is not None:
-        await state.clear()
-
-    await message.answer(
-        "🚫 У вас недостаточно прав для управления настройками.",
-        reply_markup=MAIN_MENU_KB,
-    )
-    return False
-
-
-class AccessControlMiddleware(BaseMiddleware):
-    """Ограничивает доступ к боту только добавленным пользователям."""
-
-    async def __call__(
-        self,
-        handler: Callable[[TelegramObject, Dict[str, Any]], Awaitable[Any]],
-        event: TelegramObject,
-        data: Dict[str, Any],
-    ) -> Any:
-        user_id: Optional[int] = None
-
-        if isinstance(event, Message) and event.from_user:
-            user_id = event.from_user.id
-
-        if user_id is None:
-            return await handler(event, data)
-
-        if await user_has_access(user_id):
-            return await handler(event, data)
-
-        if isinstance(event, Message):
-            await event.answer(
-                "🚫 У вас нет доступа к этому боту. Обратитесь к администратору."
-            )
-        return None
-
-
-access_control_middleware = AccessControlMiddleware()
-dp.message.outer_middleware(access_control_middleware)
-
-
-=======
-        row = await conn.fetchrow("SELECT 1 FROM users WHERE tg_id = $1", tg_id)
-    return row is not None
-
-
->>>>>>> 080f9ded
+# === Команды ===
 @dp.message(CommandStart())
 async def handle_start(message: Message) -> None:
-    """Приветствие при запуске бота."""
     await message.answer(
         "👋 Привет! Нажмите «⚙️ Настройки», чтобы управлять пользователями.",
         reply_markup=MAIN_MENU_KB,
@@ -298,27 +241,15 @@
 @dp.message(Command("settings"))
 @dp.message(F.text == "⚙️ Настройки")
 async def handle_settings(message: Message) -> None:
-<<<<<<< HEAD
-    """Открывает меню настроек."""
-
     if not await ensure_admin_access(message):
         return
-
-=======
->>>>>>> 080f9ded
     await message.answer("⚙️ Настройки. Выберите действие:", reply_markup=SETTINGS_MENU_KB)
 
 
 @dp.message(F.text == "👥 Пользователи")
 async def handle_users_menu(message: Message) -> None:
-<<<<<<< HEAD
-    """Открывает раздел управления пользователями."""
-
     if not await ensure_admin_access(message):
         return
-
-=======
->>>>>>> 080f9ded
     await message.answer("👥 Пользователи. Выберите действие:", reply_markup=USERS_MENU_KB)
 
 
@@ -329,44 +260,23 @@
 
 @dp.message(F.text == "⬅️ Назад в настройки")
 async def handle_back_to_settings(message: Message) -> None:
-<<<<<<< HEAD
-    """Возвращает пользователя в меню настроек."""
-
     if not await ensure_admin_access(message):
         return
-
-=======
->>>>>>> 080f9ded
     await handle_settings(message)
 
 
 @dp.message(F.text == "➕ Добавить пользователя")
 async def handle_add_user_button(message: Message, state: FSMContext) -> None:
-<<<<<<< HEAD
-    """Запускает сценарий пошагового добавления пользователя."""
-
-    if not await ensure_admin_access(message, state):
-        return
-
-=======
->>>>>>> 080f9ded
+    if not await ensure_admin_access(message, state):
+        return
     await state.set_state(AddUserStates.waiting_for_tg_id)
-    await message.answer(
-        "Введите Telegram ID пользователя (только цифры).",
-        reply_markup=ReplyKeyboardRemove(),
-    )
+    await message.answer("Введите Telegram ID пользователя (только цифры).", reply_markup=ReplyKeyboardRemove())
 
 
 @dp.message(AddUserStates.waiting_for_tg_id)
 async def process_tg_id(message: Message, state: FSMContext) -> None:
-<<<<<<< HEAD
-    """Сохраняет Telegram ID пользователя."""
-
-    if not await ensure_admin_access(message, state):
-        return
-
-=======
->>>>>>> 080f9ded
+    if not await ensure_admin_access(message, state):
+        return
     try:
         tg_id = int(message.text)
     except (TypeError, ValueError):
@@ -380,20 +290,12 @@
 
 @dp.message(AddUserStates.waiting_for_username)
 async def process_username(message: Message, state: FSMContext) -> None:
-<<<<<<< HEAD
-    """Сохраняет имя пользователя."""
-
-    if not await ensure_admin_access(message, state):
-        return
-
-    username = message.text.strip()
-=======
+    if not await ensure_admin_access(message, state):
+        return
     username = (message.text or "").strip()
->>>>>>> 080f9ded
     if not username:
         await message.answer("Имя не может быть пустым. Введите имя пользователя.")
         return
-
     await state.update_data(username=username)
     await state.set_state(AddUserStates.waiting_for_position)
     await message.answer("Введите должность пользователя.")
@@ -401,20 +303,12 @@
 
 @dp.message(AddUserStates.waiting_for_position)
 async def process_position(message: Message, state: FSMContext) -> None:
-<<<<<<< HEAD
-    """Сохраняет должность пользователя."""
-
-    if not await ensure_admin_access(message, state):
-        return
-
-    position = message.text.strip()
-=======
+    if not await ensure_admin_access(message, state):
+        return
     position = (message.text or "").strip()
->>>>>>> 080f9ded
     if not position:
         await message.answer("Должность не может быть пустой. Введите должность пользователя.")
         return
-
     await state.update_data(position=position)
     await state.set_state(AddUserStates.waiting_for_role)
     await message.answer("Введите роль пользователя.")
@@ -422,16 +316,9 @@
 
 @dp.message(AddUserStates.waiting_for_role)
 async def process_role(message: Message, state: FSMContext) -> None:
-<<<<<<< HEAD
-    """Завершает добавление пользователя и сохраняет данные."""
-
-    if not await ensure_admin_access(message, state):
-        return
-
-    role = message.text.strip()
-=======
+    if not await ensure_admin_access(message, state):
+        return
     role = (message.text or "").strip()
->>>>>>> 080f9ded
     if not role:
         await message.answer("Роль не может быть пустой. Введите роль пользователя.")
         return
@@ -440,12 +327,7 @@
     await state.clear()
 
     try:
-        await upsert_user_in_db(
-            tg_id=data["tg_id"],
-            username=data["username"],
-            position=data["position"],
-            role=role,
-        )
+        await upsert_user_in_db(data["tg_id"], data["username"], data["position"], role)
     except RuntimeError:
         await message.answer("База данных недоступна. Попробуйте позже.", reply_markup=SETTINGS_MENU_KB)
         return
@@ -460,87 +342,14 @@
     )
 
 
-@dp.message(Command("adduser"))
-async def handle_add_user(message: Message, command: CommandObject) -> None:
-<<<<<<< HEAD
-    """Добавление или обновление пользователя в БД."""
-
-    if not await ensure_admin_access(message):
-        return
-=======
->>>>>>> 080f9ded
-    if not command.args:
-        await message.answer(
-            "Использование: /adduser <tg_id> <username> <position> <role>\n"
-            "Если значения содержат пробелы — заключайте их в кавычки."
-        )
-        return
-
-    try:
-        parts = shlex.split(command.args)
-    except ValueError:
-        await message.answer("Ошибка разбора аргументов. Проверьте синтаксис.")
-        return
-
-    if len(parts) < 4:
-        await message.answer("Недостаточно аргументов.")
-        return
-
-    tg_id_str, username, position, *role_parts = parts
-    try:
-        tg_id = int(tg_id_str)
-    except ValueError:
-        await message.answer("tg_id должен быть числом.")
-        return
-
-    role = " ".join(role_parts).strip()
-    if not role:
-        await message.answer("Роль не может быть пустой.")
-        return
-
-    try:
-        await upsert_user_in_db(tg_id, username, position, role)
-    except RuntimeError:
-        await message.answer("База данных недоступна. Попробуйте позже.")
-        return
-
-    await message.answer(
-        f"✅ Пользователь добавлен или обновлён:\n"
-        f"• ID: {tg_id}\n"
-        f"• Имя: {username}\n"
-        f"• Должность: {position}\n"
-        f"• Роль: {role}"
-    )
-
-
-async def fetch_all_users_from_db() -> list[asyncpg.Record]:
-    if db_pool is None:
-        raise RuntimeError("Database pool is not initialised")
-
-    async with db_pool.acquire() as conn:
-        rows = await conn.fetch(
-            """
-            SELECT tg_id, username, position, role
-            FROM users
-            ORDER BY id DESC
-            """
-        )
-    return rows
-
-
 @dp.message(F.text == "📋 Посмотреть всех пользователей")
 async def handle_list_users(message: Message) -> None:
-<<<<<<< HEAD
-    """Отображает список всех пользователей."""
-
     if not await ensure_admin_access(message):
         return
-
-=======
->>>>>>> 080f9ded
     try:
-        rows = await fetch_all_users_from_db()
-    except RuntimeError:
+        async with db_pool.acquire() as conn:
+            rows = await conn.fetch("SELECT tg_id, username, position, role FROM users ORDER BY id DESC")
+    except Exception:
         await message.answer("База данных недоступна. Попробуйте позже.", reply_markup=USERS_MENU_KB)
         return
 
@@ -549,10 +358,8 @@
         return
 
     lines = [
-        "• ID: {tg_id}\n  Имя: {username}\n  Должность: {position}\n  Роль: {role}".format(
-            tg_id=row["tg_id"], username=row["username"], position=row["position"], role=row["role"]
-        )
-        for row in rows
+        f"• ID: {r['tg_id']}\n  Имя: {r['username']}\n  Должность: {r['position']}\n  Роль: {r['role']}"
+        for r in rows
     ]
     await message.answer("👥 Список пользователей:\n\n" + "\n\n".join(lines), reply_markup=USERS_MENU_KB)
 
