"""Telegram bot with basic user management backed by PostgreSQL."""

from __future__ import annotations

import asyncio
import logging
import os
from decimal import Decimal, InvalidOperation
from typing import Any, Awaitable, Callable, Dict, Optional

import asyncpg
from aiogram import BaseMiddleware, Bot, Dispatcher, F
from aiogram.filters import Command, CommandStart
from aiogram.fsm.context import FSMContext
from aiogram.fsm.state import State, StatesGroup
from aiogram.types import (
    KeyboardButton,
    Message,
    TelegramObject,
    ReplyKeyboardMarkup,
    ReplyKeyboardRemove,
)

logging.basicConfig(level=logging.INFO)

# === Настройки окружения ===
BOT_TOKEN = os.getenv("BOT_TOKEN")
if not BOT_TOKEN:
    raise RuntimeError("BOT_TOKEN environment variable is not set")

DB_HOST = os.getenv("DB_HOST", "localhost")
DB_PORT = int(os.getenv("DB_PORT", "5432"))
DB_NAME = os.getenv("DB_NAME", "botdb")
DB_USER = os.getenv("DB_USER", "botuser")
DB_PASS = os.getenv("DB_PASS", "botpass")

db_pool: Optional[asyncpg.Pool] = None

# === Проверка доступа пользователей ===
async def user_has_access(tg_id: int) -> bool:
    if db_pool is None:
        return False
    async with db_pool.acquire() as conn:
        row = await conn.fetchrow("SELECT 1 FROM users WHERE tg_id = $1", tg_id)
    return row is not None

async def user_is_admin(tg_id: int) -> bool:
    if db_pool is None:
        return False
    async with db_pool.acquire() as conn:
        row = await conn.fetchrow("SELECT role FROM users WHERE tg_id = $1", tg_id)
    if not row:
        return False
    role = (row["role"] or "").lower()
    return "админист" in role or "admin" in role

async def ensure_admin_access(message: Message, state: Optional[FSMContext] = None) -> bool:
    if not message.from_user:
        return False
    if await user_is_admin(message.from_user.id):
        return True
    if state:
        await state.clear()
    await message.answer("🚫 У вас недостаточно прав для управления настройками.", reply_markup=MAIN_MENU_KB)
    return False

# === Middleware ===
class AccessControlMiddleware(BaseMiddleware):
    async def __call__(
        self,
        handler: Callable[[TelegramObject, Dict[str, Any]], Awaitable[Any]],
        event: TelegramObject,
        data: Dict[str, Any],
    ) -> Any:
        user_id: Optional[int] = None
        if isinstance(event, Message) and event.from_user:
            user_id = event.from_user.id
        if user_id is None or await user_has_access(user_id):
            return await handler(event, data)
        if isinstance(event, Message):
            await event.answer("🚫 У вас нет доступа к этому боту. Обратитесь к администратору.")
        return None

# === Инициализация базы данных ===
async def init_database(max_attempts: int = 5, retry_delay: float = 2.0) -> None:
    """Initialise database connection pool with retry logic.

    When the application starts inside Docker, the PostgreSQL container might
    need a couple of seconds to accept incoming connections. Without retries
    ``asyncpg.create_pool`` raises an exception and the bot stops before
    polling starts. To make the startup robust we retry the connection several
    times before propagating the error.
    """

    global db_pool

    if db_pool is not None:
        return

    for attempt in range(1, max_attempts + 1):
        try:
            db_pool = await asyncpg.create_pool(
                host=DB_HOST,
                port=DB_PORT,
                user=DB_USER,
                password=DB_PASS,
                database=DB_NAME,
            )
            break
        except Exception as exc:  # pragma: no cover - logged and re-raised
            logging.warning(
                "Failed to connect to PostgreSQL (attempt %s/%s): %s",
                attempt,
                max_attempts,
                exc,
            )
            if attempt == max_attempts:
                raise
            await asyncio.sleep(retry_delay)

    assert db_pool is not None  # for type-checkers

    async with db_pool.acquire() as conn:
        async with conn.transaction():
            await conn.execute("""
                CREATE TABLE IF NOT EXISTS users (
                    id SERIAL PRIMARY KEY,
                    tg_id BIGINT UNIQUE NOT NULL,
                    username TEXT NOT NULL,
                    position TEXT NOT NULL,
                    role TEXT NOT NULL,
                    created_at TIMESTAMPTZ DEFAULT timezone('utc', now())
                )
            """)

            await conn.execute("""
                CREATE TABLE IF NOT EXISTS plastic_material_types (
                    id SERIAL PRIMARY KEY,
                    name TEXT UNIQUE NOT NULL,
                    created_at TIMESTAMPTZ DEFAULT timezone('utc', now())
                )
            """)

            await conn.execute("""
                CREATE TABLE IF NOT EXISTS plastic_material_thicknesses (
                    id SERIAL PRIMARY KEY,
                    material_id INTEGER NOT NULL REFERENCES plastic_material_types(id) ON DELETE CASCADE,
                    thickness NUMERIC(10, 2) NOT NULL,
                    UNIQUE(material_id, thickness)
                )
            """)

            await conn.execute("""
                CREATE TABLE IF NOT EXISTS plastic_material_colors (
                    id SERIAL PRIMARY KEY,
                    material_id INTEGER NOT NULL REFERENCES plastic_material_types(id) ON DELETE CASCADE,
                    color TEXT NOT NULL,
                    UNIQUE(material_id, color)
                )
            """)

            await conn.execute("""
                CREATE TABLE IF NOT EXISTS warehouse_plastics (
                    id SERIAL PRIMARY KEY,
                    article TEXT NOT NULL,
                    material TEXT,
                    thickness NUMERIC(10, 2),
                    color TEXT,
                    length NUMERIC(10, 2),
                    width NUMERIC(10, 2),
                    warehouse TEXT,
                    comment TEXT,
                    employee_id BIGINT,
                    employee_name TEXT,
                    arrival_date DATE
                )
            """)

            await conn.execute("""
                INSERT INTO users (tg_id, username, position, role)
                VALUES ($1, $2, $3, $4)
                ON CONFLICT (tg_id) DO UPDATE SET
                    username = EXCLUDED.username,
                    position = EXCLUDED.position,
                    role = EXCLUDED.role
            """, 37352491, "DooMka", "Администратор", "администратор с полными правами и доступом")

async def close_database() -> None:
    global db_pool
    if db_pool:
        await db_pool.close()
        db_pool = None

# === Dispatcher и FSM ===
<<<<<<< HEAD
async def on_startup() -> None:
    await init_database()


async def on_shutdown() -> None:
=======
async def on_startup(_: Bot) -> None:
    await init_database()


async def on_shutdown(_: Bot) -> None:
>>>>>>> c30862ec
    await close_database()


dp = Dispatcher()
dp.startup.register(on_startup)
dp.shutdown.register(on_shutdown)
dp.message.outer_middleware(AccessControlMiddleware())

class AddUserStates(StatesGroup):
    waiting_for_tg_id = State()
    waiting_for_username = State()
    waiting_for_position = State()
    waiting_for_role = State()

# === Клавиатуры ===
MAIN_MENU_KB = ReplyKeyboardMarkup(
    keyboard=[[KeyboardButton(text="⚙️ Настройки")], [KeyboardButton(text="🏢 Склад")]],
    resize_keyboard=True,
)

WAREHOUSE_SETTINGS_PLASTIC_KB = ReplyKeyboardMarkup(
    keyboard=[
        [KeyboardButton(text="➕ Добавить материал")],
        [KeyboardButton(text="➕ Добавить толщину")],
        [KeyboardButton(text="➕ Добавить цвет")],
        [KeyboardButton(text="➖ Удалить материал")],
        [KeyboardButton(text="➖ Удалить толщину")],
        [KeyboardButton(text="➖ Удалить цвет")],
        [KeyboardButton(text="⬅️ Назад к складу")],
    ],
    resize_keyboard=True,
)

CANCEL_TEXT = "❌ Отмена"
CANCEL_KB = ReplyKeyboardMarkup(keyboard=[[KeyboardButton(text=CANCEL_TEXT)]], resize_keyboard=True)

# === Работа с БД: выборки и вставки ===
async def fetch_materials_with_attributes() -> list[dict[str, Any]]:
    if db_pool is None:
        raise RuntimeError("Database not initialized")
    async with db_pool.acquire() as conn:
        rows = await conn.fetch("""
            SELECT
                p.name,
                COALESCE((SELECT ARRAY_AGG(t.thickness ORDER BY t.thickness) FROM plastic_material_thicknesses t WHERE t.material_id=p.id), '{}') AS thicknesses,
                COALESCE((SELECT ARRAY_AGG(c.color ORDER BY c.color) FROM plastic_material_colors c WHERE c.material_id=p.id), '{}') AS colors
            FROM plastic_material_types p
            ORDER BY LOWER(p.name)
        """)
    return [dict(row) for row in rows]

def format_thicknesses_list(thicknesses: list[Decimal]) -> str:
    if not thicknesses:
        return "—"
    return ", ".join(f"{t} мм" for t in thicknesses)

def format_colors_list(colors: list[str]) -> str:
    if not colors:
        return "—"
    return ", ".join(colors)

async def send_plastic_settings_overview(message: Message) -> None:
    materials = await fetch_materials_with_attributes()
    if materials:
        lines = []
        for m in materials:
            lines.append(
                f"• {m['name']}\n  Толщины: {format_thicknesses_list(m['thicknesses'])}\n  Цвета: {format_colors_list(m['colors'])}"
            )
        text = "⚙️ Настройки склада → Пластик.\n\n" + "\n\n".join(lines)
    else:
        text = "⚙️ Настройки склада → Пластик.\n\nМатериалы ещё не добавлены."
    await message.answer(text, reply_markup=WAREHOUSE_SETTINGS_PLASTIC_KB)

# === Команды ===
@dp.message(CommandStart())
async def handle_start(message: Message) -> None:
    await message.answer("👋 Привет! Выберите действие:", reply_markup=MAIN_MENU_KB)

@dp.message(F.text == "⚙️ Настройки")
async def handle_settings(message: Message) -> None:
    if await ensure_admin_access(message):
        await message.answer("⚙️ Настройки склада. Выберите действие:", reply_markup=WAREHOUSE_SETTINGS_PLASTIC_KB)

@dp.message(F.text == "🏢 Склад")
async def handle_warehouse(message: Message) -> None:
    await message.answer("🏢 Раздел «Склад» находится в разработке.", reply_markup=MAIN_MENU_KB)

@dp.message(F.text == CANCEL_TEXT)
async def handle_cancel(message: Message, state: FSMContext) -> None:
    await state.clear()
    await send_plastic_settings_overview(message)

# === Запуск ===
async def main() -> None:
    bot = Bot(BOT_TOKEN)
    await dp.start_polling(bot)

if __name__ == "__main__":
    asyncio.run(main())<|MERGE_RESOLUTION|>--- conflicted
+++ resolved
@@ -18,7 +18,6 @@
     Message,
     TelegramObject,
     ReplyKeyboardMarkup,
-    ReplyKeyboardRemove,
 )
 
 logging.basicConfig(level=logging.INFO)
@@ -35,6 +34,7 @@
 DB_PASS = os.getenv("DB_PASS", "botpass")
 
 db_pool: Optional[asyncpg.Pool] = None
+
 
 # === Проверка доступа пользователей ===
 async def user_has_access(tg_id: int) -> bool:
@@ -43,6 +43,7 @@
     async with db_pool.acquire() as conn:
         row = await conn.fetchrow("SELECT 1 FROM users WHERE tg_id = $1", tg_id)
     return row is not None
+
 
 async def user_is_admin(tg_id: int) -> bool:
     if db_pool is None:
@@ -54,6 +55,7 @@
     role = (row["role"] or "").lower()
     return "админист" in role or "admin" in role
 
+
 async def ensure_admin_access(message: Message, state: Optional[FSMContext] = None) -> bool:
     if not message.from_user:
         return False
@@ -63,6 +65,7 @@
         await state.clear()
     await message.answer("🚫 У вас недостаточно прав для управления настройками.", reply_markup=MAIN_MENU_KB)
     return False
+
 
 # === Middleware ===
 class AccessControlMiddleware(BaseMiddleware):
@@ -81,17 +84,10 @@
             await event.answer("🚫 У вас нет доступа к этому боту. Обратитесь к администратору.")
         return None
 
+
 # === Инициализация базы данных ===
 async def init_database(max_attempts: int = 5, retry_delay: float = 2.0) -> None:
-    """Initialise database connection pool with retry logic.
-
-    When the application starts inside Docker, the PostgreSQL container might
-    need a couple of seconds to accept incoming connections. Without retries
-    ``asyncpg.create_pool`` raises an exception and the bot stops before
-    polling starts. To make the startup robust we retry the connection several
-    times before propagating the error.
-    """
-
+    """Создание пула подключений PostgreSQL с повторными попытками."""
     global db_pool
 
     if db_pool is not None:
@@ -107,9 +103,9 @@
                 database=DB_NAME,
             )
             break
-        except Exception as exc:  # pragma: no cover - logged and re-raised
+        except Exception as exc:
             logging.warning(
-                "Failed to connect to PostgreSQL (attempt %s/%s): %s",
+                "❌ Не удалось подключиться к PostgreSQL (попытка %s/%s): %s",
                 attempt,
                 max_attempts,
                 exc,
@@ -118,10 +114,11 @@
                 raise
             await asyncio.sleep(retry_delay)
 
-    assert db_pool is not None  # for type-checkers
+    assert db_pool is not None
 
     async with db_pool.acquire() as conn:
         async with conn.transaction():
+            # Таблица пользователей
             await conn.execute("""
                 CREATE TABLE IF NOT EXISTS users (
                     id SERIAL PRIMARY KEY,
@@ -133,6 +130,7 @@
                 )
             """)
 
+            # Материалы
             await conn.execute("""
                 CREATE TABLE IF NOT EXISTS plastic_material_types (
                     id SERIAL PRIMARY KEY,
@@ -141,6 +139,7 @@
                 )
             """)
 
+            # Толщины
             await conn.execute("""
                 CREATE TABLE IF NOT EXISTS plastic_material_thicknesses (
                     id SERIAL PRIMARY KEY,
@@ -150,6 +149,7 @@
                 )
             """)
 
+            # Цвета
             await conn.execute("""
                 CREATE TABLE IF NOT EXISTS plastic_material_colors (
                     id SERIAL PRIMARY KEY,
@@ -159,6 +159,7 @@
                 )
             """)
 
+            # Склад
             await conn.execute("""
                 CREATE TABLE IF NOT EXISTS warehouse_plastics (
                     id SERIAL PRIMARY KEY,
@@ -176,6 +177,7 @@
                 )
             """)
 
+            # Администратор
             await conn.execute("""
                 INSERT INTO users (tg_id, username, position, role)
                 VALUES ($1, $2, $3, $4)
@@ -185,39 +187,40 @@
                     role = EXCLUDED.role
             """, 37352491, "DooMka", "Администратор", "администратор с полными правами и доступом")
 
+
 async def close_database() -> None:
+    """Закрывает пул подключений."""
     global db_pool
     if db_pool:
         await db_pool.close()
         db_pool = None
 
-# === Dispatcher и FSM ===
-<<<<<<< HEAD
-async def on_startup() -> None:
+
+# === События старта и остановки ===
+async def on_startup(bot: Bot) -> None:
     await init_database()
-
-
-async def on_shutdown() -> None:
-=======
-async def on_startup(_: Bot) -> None:
-    await init_database()
-
-
-async def on_shutdown(_: Bot) -> None:
->>>>>>> c30862ec
+    logging.info("✅ Бот запущен и подключён к базе данных.")
+
+
+async def on_shutdown(bot: Bot) -> None:
     await close_database()
-
-
+    logging.info("🛑 Бот остановлен, соединение с БД закрыто.")
+
+
+# === Dispatcher ===
 dp = Dispatcher()
 dp.startup.register(on_startup)
 dp.shutdown.register(on_shutdown)
 dp.message.outer_middleware(AccessControlMiddleware())
 
+
+# === FSM ===
 class AddUserStates(StatesGroup):
     waiting_for_tg_id = State()
     waiting_for_username = State()
     waiting_for_position = State()
     waiting_for_role = State()
+
 
 # === Клавиатуры ===
 MAIN_MENU_KB = ReplyKeyboardMarkup(
@@ -241,7 +244,8 @@
 CANCEL_TEXT = "❌ Отмена"
 CANCEL_KB = ReplyKeyboardMarkup(keyboard=[[KeyboardButton(text=CANCEL_TEXT)]], resize_keyboard=True)
 
-# === Работа с БД: выборки и вставки ===
+
+# === Работа с БД ===
 async def fetch_materials_with_attributes() -> list[dict[str, Any]]:
     if db_pool is None:
         raise RuntimeError("Database not initialized")
@@ -249,22 +253,29 @@
         rows = await conn.fetch("""
             SELECT
                 p.name,
-                COALESCE((SELECT ARRAY_AGG(t.thickness ORDER BY t.thickness) FROM plastic_material_thicknesses t WHERE t.material_id=p.id), '{}') AS thicknesses,
-                COALESCE((SELECT ARRAY_AGG(c.color ORDER BY c.color) FROM plastic_material_colors c WHERE c.material_id=p.id), '{}') AS colors
+                COALESCE((SELECT ARRAY_AGG(t.thickness ORDER BY t.thickness)
+                          FROM plastic_material_thicknesses t
+                          WHERE t.material_id = p.id), '{}') AS thicknesses,
+                COALESCE((SELECT ARRAY_AGG(c.color ORDER BY c.color)
+                          FROM plastic_material_colors c
+                          WHERE c.material_id = p.id), '{}') AS colors
             FROM plastic_material_types p
             ORDER BY LOWER(p.name)
         """)
     return [dict(row) for row in rows]
 
+
 def format_thicknesses_list(thicknesses: list[Decimal]) -> str:
     if not thicknesses:
         return "—"
     return ", ".join(f"{t} мм" for t in thicknesses)
 
+
 def format_colors_list(colors: list[str]) -> str:
     if not colors:
         return "—"
     return ", ".join(colors)
+
 
 async def send_plastic_settings_overview(message: Message) -> None:
     materials = await fetch_materials_with_attributes()
@@ -279,29 +290,35 @@
         text = "⚙️ Настройки склада → Пластик.\n\nМатериалы ещё не добавлены."
     await message.answer(text, reply_markup=WAREHOUSE_SETTINGS_PLASTIC_KB)
 
+
 # === Команды ===
 @dp.message(CommandStart())
 async def handle_start(message: Message) -> None:
     await message.answer("👋 Привет! Выберите действие:", reply_markup=MAIN_MENU_KB)
 
+
 @dp.message(F.text == "⚙️ Настройки")
 async def handle_settings(message: Message) -> None:
     if await ensure_admin_access(message):
         await message.answer("⚙️ Настройки склада. Выберите действие:", reply_markup=WAREHOUSE_SETTINGS_PLASTIC_KB)
 
+
 @dp.message(F.text == "🏢 Склад")
 async def handle_warehouse(message: Message) -> None:
     await message.answer("🏢 Раздел «Склад» находится в разработке.", reply_markup=MAIN_MENU_KB)
+
 
 @dp.message(F.text == CANCEL_TEXT)
 async def handle_cancel(message: Message, state: FSMContext) -> None:
     await state.clear()
     await send_plastic_settings_overview(message)
 
+
 # === Запуск ===
 async def main() -> None:
     bot = Bot(BOT_TOKEN)
     await dp.start_polling(bot)
 
+
 if __name__ == "__main__":
     asyncio.run(main())